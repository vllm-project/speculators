import json
import os
import subprocess
import sys
from pathlib import Path
from textwrap import indent

import pytest
from loguru import logger

from speculators.convert.eagle.eagle3_converter import Eagle3Converter


class TestEagle3vLLM:
    def setup_method(self):
        self.prompts = [
            "The capital of France is",
            "The president of the US is",
            "My name is",
        ]

    @pytest.fixture
    def temp_cache_dir(self, tmp_path, monkeypatch):
        cache_dir = tmp_path / "hf_cache"
        cache_dir.mkdir(exist_ok=True)
        monkeypatch.setenv("HF_HOME", str(cache_dir))
        return cache_dir

<<<<<<< HEAD
    def _run_vllm_engine(self, model_path):
        from vllm import LLM, SamplingParams  # type: ignore # noqa: PLC0415
=======
    def _run_vllm_engine(self, model_path: str, tmp_path: Path):
        VLLM_PYTHON = os.environ.get("VLLM_PYTHON", sys.executable)
        logger.info("vLLM Python executable: {}", VLLM_PYTHON)
>>>>>>> 06a30d57

        run_vllm_file = str(Path(__file__).with_name("run_vllm.py"))
        results_file = str(tmp_path / "outputs_token_ids.json")

        command = [
            VLLM_PYTHON,
            run_vllm_file,
            "--sampling-params-args",
            json.dumps({"temperature": 0.8, "top_p": 0.95, "max_tokens": 20}),
            "--llm-args",
            json.dumps(
                {
                    "model": model_path,
                    "max_model_len": 1024,
                    "gpu_memory_utilization": 0.8,
                }
            ),
            "--prompts",
            json.dumps(self.prompts),
            "--results-file",
            results_file,
        ]
        logger.info("run_vllm.py command:\n    {}", command)

        result = subprocess.run(  # noqa: S603
            command,
            stdout=subprocess.PIPE,
            stderr=subprocess.STDOUT,
            text=True,
            check=False,
        )
        logger.info("run_vllm.py output:\n{}", indent(result.stdout, "    "))

        returncode = result.returncode
        assert returncode == 0, (
            f"run_vllm.py command exited with non-zero return code: {returncode}"
        )

        with Path(results_file).open(encoding="utf-8") as f:
            outputs_token_ids = json.load(f)
        logger.info("outputs_token_ids: {}", outputs_token_ids)

        for output_token_ids in outputs_token_ids:
            assert len(output_token_ids) == 20
            assert all(isinstance(token, int) for token in output_token_ids)

    @pytest.mark.smoke
    @pytest.mark.parametrize(
        "model_info",
        [
            {
                "unconverted_model": "yuhuili/EAGLE3-LLaMA3.1-Instruct-8B",
                "base_model": "meta-llama/Meta-Llama-3.1-8B-Instruct",
            },
            {
                "unconverted_model": "nm-testing/Speculator-Qwen3-8B-Eagle3",
                "base_model": "Qwen/Qwen3-8B",
                "norm_before_residual": True,
            },
        ],
    )
    def test_convert_run_vllm_engine_eagle3(self, model_info, temp_cache_dir, tmp_path):
        unconverted_model = model_info.get("unconverted_model")
        base_model = model_info.get("base_model")
        norm_before_residual = model_info.get("norm_before_residual", False)
        converted_path = tmp_path / unconverted_model.split("/")[-1]
        converter = Eagle3Converter()

        converter.convert(
            input_path=unconverted_model,
            output_path=converted_path,
            base_model=base_model,
            cache_dir=temp_cache_dir,
            norm_before_residual=norm_before_residual,
        )
        self._run_vllm_engine(model_path=str(converted_path), tmp_path=tmp_path)

    @pytest.mark.smoke
    @pytest.mark.parametrize(
        "model_path",
        [
            "nm-testing/SpeculatorLlama3-1-8B-Eagle3-converted-0717-quantized",
            "nm-testing/Speculator-Qwen3-8B-Eagle3-converted-071-quantized",
        ],
    )
    def test_vllm_engine_eagle3(self, model_path, tmp_path):
        self._run_vllm_engine(model_path=model_path, tmp_path=tmp_path)<|MERGE_RESOLUTION|>--- conflicted
+++ resolved
@@ -26,14 +26,9 @@
         monkeypatch.setenv("HF_HOME", str(cache_dir))
         return cache_dir
 
-<<<<<<< HEAD
-    def _run_vllm_engine(self, model_path):
-        from vllm import LLM, SamplingParams  # type: ignore # noqa: PLC0415
-=======
     def _run_vllm_engine(self, model_path: str, tmp_path: Path):
         VLLM_PYTHON = os.environ.get("VLLM_PYTHON", sys.executable)
         logger.info("vLLM Python executable: {}", VLLM_PYTHON)
->>>>>>> 06a30d57
 
         run_vllm_file = str(Path(__file__).with_name("run_vllm.py"))
         results_file = str(tmp_path / "outputs_token_ids.json")
