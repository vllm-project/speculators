# Eagle3 Model Production

Speculators currently supports training of Eagle3 models. This functionality is available via the scripts in this directory.
1. [data_generation_offline.py](data_generation_offline.py): Generate training data (verifier hidden states) using vLLM. Note: this script will also preprocess the data if it hasn't been already.
2. [build_vocab_mapping.py](build_vocab_mapping.py): Uses the token frequency distribution file to build `d2t` (draft to target) and `t2d` (target to draft) vocabulary mappings.
3. [train.py](train.py): Trains an Eagle3 model using the training data and vocabulary mappings.
4. (Optional) [gen_and_train.py](gen_and_train.py): A convenience wrapper around the above scripts that runs the full pipeline in one command.


## Table of Contents
- **[Data Generation](#data-generation)**<br>
    - **[Quick Start](#quick-start)**<br>
    - **[Advanced Usage](#advanced-usage)**<br>
    - **[Troubleshooting](#troubleshooting)**<br>
- **[Vocab Mapping](#vocab-mapping)**<br>
    - **[Quick Start](#quick-start-1)**<br>
- **[Training](#training)**<br>
    <!-- duplicate subsection name, requires -1 suffix to avoid conflict -->
    - **[Quick Start](#quick-start-2)**<br>
    - **[Arguments](#arguments)**<br>
    - **[Example Command](#example-command)**<br>
- **[E2E Pipeline](#e2e-pipeline)**<br>
    - **[Overview](#overview)**<br>
    - **[Prerequisites](#prerequisites)**<br>
    - **[Usage](#usage)**<br>

## Data Generation
`scripts/data_generation_offline.py` provides the main entry point for generating training data for Eagle3 models.

### Quick Start

Generate training data from ShareGPT using Llama 3.1 8B:

```bash
python scripts/data_generation_offline.py \
    --target-model-path meta-llama/Llama-3.1-8B-Instruct \
    --train-data-path sharegpt \
    --output-dir ./training_data \
    --max-samples 5000
```

The script automatically uses the tokenizer's built-in chat template via `apply_chat_template`. It will use vllm to generate target model hidden states for the training data, and save them to disk alongside the input_ids and loss_mask tensors, as .pt files.

For sample generated data, see: https://huggingface.co/datasets/nm-testing/sharegpt_llama3_8b_hidden_states

### Advanced Usage

With custom settings and multi-GPU:

```bash
python scripts/data_generation_offline.py \
    --target-model-path meta-llama/Llama-3.1-70B-Instruct \
    --train-data-path ./my_data.jsonl \
    --seq-length 4096 \
    --cache-dir ./cache \
    --output-dir ./training_data \
    --layer-ids 2 28 54 \
    --tensor-parallel-size 4 \
    --batch-size 16 \
    --max-samples 10000
```

### Data Config File

The script will produce a `data_config.json` file in the output directory, which contains the configuration used to generate the data, as well as other metadata about the data generation process.

Example file:
```json
{
  "version": "2.0",
  "generated_at": "2025-12-03T16:03:02.471808+00:00",
  "speculators_version": "0.3.0",
  "reproducibility": {
    "command": "data_generation_offline.py --target-model-path meta-llama/Llama-3.1-8B-Instruct --train-data-path sharegpt --output-dir ./training_data --max-samples 5000",
    "package_versions": {
      "torch": "2.8.0+cu128",
      "vllm": "0.11.0",
      "transformers": "4.57.3",
      "speculators": "0.3.0"
    },
    "gpu": "NVIDIA H100 80GB HBM3"
  },
  "model": {
    "target_model_path": "meta-llama/Llama-3.1-8B-Instruct",
    "tensor_parallel_size": 1,
    "max_model_len": 2048,
    "gpu_memory_utilization": 0.8,
    "hidden_size": 4096
  },
  "data": {
    "train_data_path": "sharegpt",
    "seq_length": 2048,
    "max_samples": 5000,
    "num_samples": 5000,
    "seed": 0,
    "chat_template_note": "Uses tokenizer's built-in chat template"
  },
  "hidden_states": {
    "layer_ids": [
      2,
      16,
      29,
      31
    ],
    "description": "Layers selected for EAGLE3 fusion and target logits"
  },
  "generation": {
    "cache_dir": "/home/***/.cache/huggingface/datasets"
  },
  "format": {
    "file_pattern": "data_{idx}.pt",
    "data_format_version": 1,
    "schema": {
      "input_ids": {
        "dtype": "torch.long",
        "shape": "[seq_len]",
        "description": "Tokenized input sequence"
      },
      "hidden_states": {
        "dtype": "list[torch.bfloat16]",
        "shape": "list of [seq_len, 4096]",
        "num_tensors": 4,
        "description": "Hidden states from 4 layers"
      },
      "loss_mask": {
        "dtype": "torch.long",
        "shape": "[seq_len]",
        "description": "1 for assistant tokens to train on, 0 elsewhere"
      }
    }
  }
}
```
### Token Frequency File

Along with the `data_config.json`, the data generation step will also generate a `token_freq.pt` file containing the token frequencies. If not specified, the default location for the token frequency file is `./token_freq.pt` i.e in the same directory where the script runs. This frequencies will be used to `d2t` i.e `draft-to-target` and `t2d` i.e `target-to-draft` vocabulary mappings.

#### Datasets

Built-in datasets (can be used directly by name in the `--train-data-path` argument):
- `sharegpt` - ShareGPT Vicuna unfiltered
- `ultrachat` - HuggingFace UltraChat 200k

Alternatively, you can use a different dataset by passing the HuggingFace dataset path or local JSON/JSONL file path in the `--train-data-path` argument.

#### Caching

Preprocessing is automatically cached by HuggingFace datasets using fingerprint-based cache invalidation. The cache automatically updates when:

- Tokenizer changes
- Preprocessing parameters change (seq_length, etc.)
- Dataset changes

**Cache Location:**

Default: `~/.cache/huggingface/datasets`
(Optional) Use a custom cache directory by setting the `HF_HUB_CACHE` environment variable

```bash
# Example: Use custom cache directory
export HF_HUB_CACHE=/path/to/your/cache
python scripts/data_generation_offline.py ...
```

### Troubleshooting

1. **Out of memory during hidden state extraction**
    - Reduce `--batch-size`
    - Reduce `--seq-length`
    - Increase `--tensor-parallel-size`

2. **Layer index out of bounds**
    - Check model's actual number of layers
    - Auto-selection uses: `[2, num_layers // 2, num_layers - 3]`

3. **No assistant response spans found**
    - Ensure tokenizer has a chat template (supports `apply_chat_template`)
    - Check that conversations have assistant responses in correct format (role/content keys)

4. **Cache invalidation**
    - Delete cache directory if changing preprocessing parameters
    - Ensure `--seed` matches between runs for reproducibility

## Vocab Mapping
`scripts/build_vocab_mapping.py` Uses the token frequency distribution file to build `d2t` (draft to target) and `t2d` (target to draft) vocabulary mappings.

### Quick Start

Generate vocab mapping using Llama 3.1 8B:

by specifying `target-vocab-size` manually:

```bash
    python scripts/build_vocab_mapping.py \
        --token-freq-path ./token_freq.pt \
        --draft-vocab-size 32000 \
        --target-vocab-size 128256 \
        --output-path ./vocab_mapping
```

<<<<<<< HEAD
Make sure  `target-vocab-size` match the verifier model vocab size exactly. Once complete, this step will generate and save `t2d.npy` and `d2t.npy` files to disk.
=======
or by using `target-model-path` to automatically infer the target vocab size:

```bash
    python scripts/build_vocab_mapping.py \
        --token-freq-path ./token_freq.pt \
        --draft-vocab-size 32000 \
        --target-model-path meta-llama/Llama-3.1-8B-Instruct \
        --output-path ./vocab_mapping
```

If not specified, the default location for token frequency file is `./token_freq.pt`. Make sure  `target-vocab-size` match the verifier model vocab size exactly.

>>>>>>> e13ef26e

## Training

`scripts/train.py` provides the main entry point for training Eagle3 models.

### Quick Start

To run in a single-node multi-GPU distributed training setup with FSDP, the scripts should be launched with `torchrun`:
```bash
torchrun --standalone --nproc_per_node=<num_gpus>  scripts/train.py
```

For single GPU training (useful for debugging), the script can be run directly:
```bash
python scripts/train.py
```

> [!NOTE]
> Use `CUDA_VISIBLE_DEVICES=<gpu_ids>` to control which GPUS are visible to the script.

### Arguments
The scripts has one required argument: `--verifier-name-or-path`, which is the name or path of the verifier model to use.

The scripts has the following optional arguments:
- `--data-path`: The path to the data directory. Defaults to `./data`. The script will collect all `.pt` files in this directory or its subdirectories and use them as training data.
- `--save-path`: The path to save the checkpoints. Defaults to `./checkpoints`. The script will create subdirectories for each epoch to save the model weights and optimizer states. e.g. `./checkpoints/0/`
- `--epochs`: The number of epochs to train for. Defaults to 20.
- `--lr`: The learning rate to use. Defaults to 1e-4.
- `--no-resume-from-checkpoint`: If set, the script will not resume from the last checkpoint if it exists, and will instead start from scratch and overwrite existing checkpoints.
- `--logger`: The logger to use. Defaults to empty string, which means no logging. Supported loggers are `trackio`, `wandb`, and `tensorboard`.
- `--total-seq-len`: The total sequence length to use. Defaults to 8192.
- `--data-format-version`: The version of the data format to use. Defaults to 1. The structure of the data to train on. `1` is the default and is the structure produced by Speculators generation scripts. `0` exists for backwards compatibility with the old data format.
- `--log-dir`: The path to save the logs. Defaults to `./logs`.
- `--run-name`: The name of the run. Defaults to None.
- `--num-layers`: The number of layers to use. Defaults to 1.
- `--d2t-path`: The path to the d2t tensor. Defaults to `d2t.npy`.
- `--t2d-path`: The path to the t2d tensor. Defaults to `t2d.npy`.
- `--ttt-steps`: The number of TTT steps to use. Defaults to 3.
- `--ttt-step-loss-decay`: The loss decay factor to use for the TTT steps. Defaults to 1.0.

### Example Command
```bash
torchrun --nnodes=1 --nproc_per_node=8 scripts/train.py \
    --verifier-name-or-path "meta-llama/Llama-3.1-8B-Instruct" \
    --data-path "./data/llama-3.1-8b_sharegpt/gen/" \
    --save-path "./checkpoints/llama-3.1-8b.eagle3" \
    --epochs 10 \
    --lr 1e-4 \
    --no-resume-from-checkpoint \
    --logger "tensorboard" \
    --total-seq-len 8192 \
    --data-format-version 1 \
    --log-dir "./logs/llama-3.1-8b.eagle3" \
    --run-name "llama-3.1-8b.eagle3" \
    --num-layers 1 \
    --d2t-path "./data/llama-3.1-8b_sharegpt/d2t.npy" \
    --t2d-path "./data/llama-3.1-8b_sharegpt/t2d.npy" \
    --ttt-steps 3 \
    --ttt-step-loss-decay 1.0
```

## E2E Pipeline
### Overview
`scripts/gen_and_train.py` can be used to run the full pipeline in one command. It also ensures each script is
run with the correct arguments and dependencies.

Internally it calls the following scripts in order:
  1. scripts/data_generation_offline.py
  2. scripts/build_vocab_mapping.py
  3. scripts/train.py

Using `uv` to produce ephemeral environments for each script.


### Prerequisites:
  - python 3.10+
  - uv (`pip install uv`)

### Usage:
> [!IMPORTANT]
> Update the script arguments section in the script file itself before running.

Then run:
```bash
python scripts/gen_and_train.py
```

> [!NOTE]
> You can call the script with environment variables (like `CUDA_VISIBLE_DEVICES` and `HF_HOME`) to control the behavior of the scripts. By default the script will use all available GPUs.
```bash
CUDA_VISIBLE_DEVICES=0,1,2,3 python scripts/gen_and_train.py
```<|MERGE_RESOLUTION|>--- conflicted
+++ resolved
@@ -198,9 +198,6 @@
         --output-path ./vocab_mapping
 ```
 
-<<<<<<< HEAD
-Make sure  `target-vocab-size` match the verifier model vocab size exactly. Once complete, this step will generate and save `t2d.npy` and `d2t.npy` files to disk.
-=======
 or by using `target-model-path` to automatically infer the target vocab size:
 
 ```bash
@@ -212,8 +209,7 @@
 ```
 
 If not specified, the default location for token frequency file is `./token_freq.pt`. Make sure  `target-vocab-size` match the verifier model vocab size exactly.
-
->>>>>>> e13ef26e
+Once complete, this step will generate and save `t2d.npy` and `d2t.npy` files to disk.
 
 ## Training
 
