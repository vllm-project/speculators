"""
Eagle-3 checkpoint converter with loguru logging.
"""

from pathlib import Path
from typing import Optional, Union

import torch
from loguru import logger
from transformers import AutoModelForCausalLM, LlamaConfig, PretrainedConfig

from speculators.config import SpeculatorsConfig, VerifierConfig
from speculators.convert.eagle.utils import (
    ensure_checkpoint_is_local,
    load_checkpoint_config,
    load_checkpoint_weights,
)
from speculators.models.eagle3 import Eagle3Speculator, Eagle3SpeculatorConfig
from speculators.proposals.greedy import GreedyTokenProposalConfig


class Eagle3Converter:
    """
    Converter for Eagle3 checkpoints to speculators format.

    Handles weight remapping, embeddings replacement, and vLLM compatibility fixes.
    Produces production-ready models with standardized speculators_config metadata.
    """

    def convert(
        self,
        input_path: Union[str, Path],
        output_path: Union[str, Path],
        base_model: str,
        validate: bool = True,
        norm_before_residual: bool = False,
        cache_dir: Optional[Union[str, Path]] = None,
    ) -> None:
        logger.info(f"Converting Eagle-3 checkpoint: {input_path}")

        local_checkpoint_path = ensure_checkpoint_is_local(input_path, cache_dir)

        eagle_config = load_checkpoint_config(local_checkpoint_path)
        weights = load_checkpoint_weights(local_checkpoint_path)
        logger.info(f"Loaded {len(weights)} weights")

        # Patch: ensure target_vocab_size matches t2d tensor shape
        eagle_config["target_vocab_size"] = weights["t2d"].shape[0]

        config = self._build_eagle3_speculator_config(
            eagle_config,
            base_model,
            norm_before_residual,
        )

        # Process weights and ensure embeddings are properly handled
        processed_weights = self._process_checkpoint_weights(weights, base_model)

        saved_path = self._save_converted_checkpoint(
            config, processed_weights, output_path
        )
        logger.success(f"Saved to: {saved_path}")

        if validate:
            self._validate_converted_checkpoint(saved_path, base_model)

    def _process_checkpoint_weights(
        self, weights: dict[str, torch.Tensor], base_model: str
    ) -> dict[str, torch.Tensor]:
        """
        Process and validate Eagle3 checkpoint weights.

        Eagle3 models need embeddings that match the verifier model for good acceptance.
        We ALWAYS replace embeddings with verifier embeddings for compatibility.

        :param weights: Original checkpoint weights
        :param base_model: Base model name to load verifier embeddings from
        :return: Processed weights with verifier embeddings
        """
        logger.debug(f"Processing {len(weights)} Eagle3 weights")

        # Remap weight names: midlayer.* -> layers.0.*
        processed_weights = {}
        for original_name, tensor in weights.items():
            # Remap midlayer.* -> layers.0.*
            if original_name.startswith("midlayer."):
                new_name = original_name.replace("midlayer.", "layers.0.")
                processed_weights[new_name] = tensor
                logger.debug(f"Remapped: {original_name} -> {new_name}")
            # Keep layers.0.* as is (already correct)
            elif original_name.startswith("layers.0."):
                processed_weights[original_name] = tensor
            else:
                processed_weights[original_name] = tensor

        # Only add verifier embeddings if not present in eagle model
        if "embed_tokens.weight" not in processed_weights:
            logger.info("Eagle model missing embeddings - adding verifier embeddings")
            return self._add_verifier_embeddings(processed_weights, base_model)
        else:
            logger.info("Eagle model already has embeddings - keeping originals")
            return processed_weights

    def _add_verifier_embeddings(
        self, weights: dict[str, torch.Tensor], base_model: str
    ) -> dict[str, torch.Tensor]:
        """
        Add embeddings from the verifier model to the checkpoint.

        :param weights: Current checkpoint weights
        :param base_model: Base model to load embeddings from
        :return: Updated weights with verifier embeddings
        """
        logger.info(f"Loading embeddings from verifier model: {base_model}")

        try:
            # Load verifier model to get embeddings
            verifier = AutoModelForCausalLM.from_pretrained(
                base_model, torch_dtype=torch.float32
            )

            # Extract embeddings from verifier
            if hasattr(verifier, "model") and hasattr(verifier.model, "embed_tokens"):
                embed_tokens = verifier.model.embed_tokens.weight.data.clone()  # type: ignore[assignment,union-attr,operator,attr-defined]
            elif hasattr(verifier, "embed_tokens"):
                embed_tokens = verifier.embed_tokens.weight.data.clone()  # type: ignore[assignment,union-attr,operator,attr-defined]
            else:
                raise RuntimeError(
                    f"Could not find embed_tokens in verifier model {base_model}"
                )

            logger.info(f"Loaded embeddings with shape: {embed_tokens.shape}")
            weights["embed_tokens.weight"] = embed_tokens

            # Clean up verifier model to save memory
            del verifier
            torch.cuda.empty_cache() if torch.cuda.is_available() else None

        except (OSError, ValueError, RuntimeError) as e:
            logger.error(f"Failed to load embeddings from verifier: {e}")
            raise RuntimeError(
                f"Could not load embeddings from verifier model {base_model}. "
                "This is required for Eagle3 models without trained embeddings."
            ) from e

        return weights

    def _create_verifier_config(self, base_model: str) -> VerifierConfig:
        config_dict, _ = PretrainedConfig.get_config_dict(base_model)
        return VerifierConfig(
            name_or_path=base_model,
            architectures=config_dict.get("architectures", ["LlamaForCausalLM"]),
        )

    def _build_eagle3_speculator_config(
        self,
        eagle_config: dict,
        base_model: str,
        norm_before_residual: bool = False,
    ) -> Eagle3SpeculatorConfig:
        transformer_config = self._create_transformer_config_from_eagle(
            eagle_config, base_model
        )
        verifier_config = self._create_verifier_config(base_model)

        proposal_config = GreedyTokenProposalConfig(
            proposal_type="greedy",
            speculative_tokens=5,
        )

        speculators_config = SpeculatorsConfig(
            algorithm="eagle3",
            proposal_methods=[proposal_config],
            default_proposal_method="greedy",
            verifier=verifier_config,
        )

        return Eagle3SpeculatorConfig(
            transformer_layer_config=transformer_config,
            speculators_config=speculators_config,
            draft_vocab_size=eagle_config.get("draft_vocab_size", 32000),
            norm_before_residual=norm_before_residual,
            target_hidden_size=eagle_config.get("target_hidden_size"),
        )

    def _create_transformer_config_from_eagle(
        self, eagle_config: dict, base_model: str
    ) -> LlamaConfig:
        # Load target model config for vLLM compatibility
        try:
            target_config_dict, _ = PretrainedConfig.get_config_dict(base_model)
        except Exception as e:
            raise RuntimeError(
                f"Failed to load config for base model {base_model}: {e}"
            ) from e

        return LlamaConfig(
            vocab_size=eagle_config.get("target_vocab_size", 128000),
            hidden_size=eagle_config.get("hidden_size", 4096),
            intermediate_size=eagle_config.get("intermediate_size", 11008),
            num_hidden_layers=1,
            num_attention_heads=eagle_config.get("num_attention_heads", 32),
            num_key_value_heads=eagle_config.get("num_key_value_heads", 8),
            hidden_act=eagle_config.get("hidden_act", "silu"),
            # Ensure max_position_embeddings match between Eagle3 and target configs
            max_position_embeddings=max(
                eagle_config.get("max_position_embeddings", 4096),
                target_config_dict.get("max_position_embeddings", 4096),
            ),
            initializer_range=eagle_config.get("initializer_range", 0.02),
            rms_norm_eps=eagle_config.get("rms_norm_eps", 1e-6),
            use_cache=True,
            attention_bias=eagle_config.get("attention_bias", False),
            rope_theta=eagle_config.get("rope_theta", 10000.0),
            mlp_bias=eagle_config.get("mlp_bias", False),
            tie_word_embeddings=False,
<<<<<<< HEAD
            torch_dtype=eagle_config.get("torch_dtype"),
=======
            head_dim=eagle_config.get("head_dim"),
>>>>>>> f6745b1c
        )

    def _save_converted_checkpoint(
        self,
        config: Eagle3SpeculatorConfig,
        weights: dict[str, torch.Tensor],
        output_dir: Union[str, Path],
    ) -> Path:
        model = Eagle3Speculator(
            config=config,
            verifier=None,
            verifier_attachment_mode="detached",
        )
        model.load_state_dict(weights, strict=False)  # type: ignore[attr-defined]
        weights_dtype = getattr(config.transformer_layer_config, "torch_dtype", None)
        # .to() wont convert d2t/t2d buffers as they are not fp tensors
        model.to(dtype=weights_dtype)  # type: ignore[call-arg]
        model.save_pretrained(str(output_dir))  # type: ignore[attr-defined]
        return Path(output_dir)

    def _validate_converted_checkpoint(
        self, checkpoint_path: Path, base_model: str
    ) -> None:
        logger.info("Validating converted Eagle-3 checkpoint...")
        try:
            Eagle3Speculator.from_pretrained(
                checkpoint_path,
                verifier=base_model,
                verifier_attachment_mode="detached",
            )
            logger.success("Validation succeeded")
        except (OSError, ValueError, RuntimeError) as e:
            logger.error(f"Validation failed: {e}")
            raise<|MERGE_RESOLUTION|>--- conflicted
+++ resolved
@@ -214,11 +214,8 @@
             rope_theta=eagle_config.get("rope_theta", 10000.0),
             mlp_bias=eagle_config.get("mlp_bias", False),
             tie_word_embeddings=False,
-<<<<<<< HEAD
             torch_dtype=eagle_config.get("torch_dtype"),
-=======
             head_dim=eagle_config.get("head_dim"),
->>>>>>> f6745b1c
         )
 
     def _save_converted_checkpoint(
